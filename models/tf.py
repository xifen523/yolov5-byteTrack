--- conflicted
+++ resolved
@@ -109,41 +109,6 @@
         return self.act(self.bn(self.conv(inputs)))
 
 
-<<<<<<< HEAD
-class TFConvTranspose2d(keras.layers.Layer):
-    # Standard convolution
-    def __init__(self, c1, c2, k=1, s=1, p=None, g=1, act=True, w=None):
-        # ch_in, ch_out, weights, kernel, stride, padding, groups
-        super().__init__()
-        assert g == 1, "TF v2.2 Conv2D does not support 'groups' argument"
-        assert isinstance(k, int), "Convolution with multiple kernels are not allowed."
-        # TensorFlow convolution padding is inconsistent with PyTorch (e.g. k=3 s=2 'SAME' padding)
-        # see https://stackoverflow.com/questions/52975843/comparing-conv2d-with-padding-between-tensorflow-and-pytorch
-
-        conv = keras.layers.Conv2D(
-            c2,
-            k,
-            s,
-            'SAME' if s == 1 else 'VALID',
-            use_bias=False if hasattr(w, 'bn') else True,
-            kernel_initializer=keras.initializers.Constant(w.conv.weight.permute(2, 3, 1, 0).numpy()),
-            bias_initializer='zeros' if hasattr(w, 'bn') else keras.initializers.Constant(w.conv.bias.numpy()))
-        self.conv = conv if s == 1 else keras.Sequential([TFPad(autopad(k, p)), conv])
-        self.bn = TFBN(w.bn) if hasattr(w, 'bn') else tf.identity
-
-        # YOLOv5 activations
-        if isinstance(w.act, nn.LeakyReLU):
-            self.act = (lambda x: keras.activations.relu(x, alpha=0.1)) if act else tf.identity
-        elif isinstance(w.act, nn.Hardswish):
-            self.act = (lambda x: x * tf.nn.relu6(x + 3) * 0.166666667) if act else tf.identity
-        elif isinstance(w.act, (nn.SiLU, SiLU)):
-            self.act = (lambda x: keras.activations.swish(x)) if act else tf.identity
-        else:
-            raise Exception(f'no matching TensorFlow activation found for {w.act}')
-
-    def call(self, inputs):
-        return self.act(self.bn(self.conv(inputs)))
-=======
 class TFDWConvTranspose2d(keras.layers.Layer):
     # Depthwise ConvTranspose2d
     def __init__(self, c1, c2, k=1, s=1, p1=0, p2=0, w=None):
@@ -165,7 +130,6 @@
 
     def call(self, inputs):
         return tf.concat([m(x) for m, x in zip(self.conv, tf.split(inputs, self.c1, 3))], 3)[:, 1:-1, 1:-1]
->>>>>>> 6a67594c
 
 
 class TFFocus(keras.layers.Layer):
